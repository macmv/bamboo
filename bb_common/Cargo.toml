[package]
name = "bb_common"
version = "0.2.0"
edition = "2021"

# See more keys and their definitions at https://doc.rust-lang.org/cargo/reference/manifest.html

[dependencies]
bb_transfer = { path = "../bb_transfer" }
bb_macros = { path = "../bb_macros" }
# bb_generated = { path = "../bb_generated" }

# flexi_logger = "0.17"
log = { version = "0.4", features = ["std"] }
chrono = { version = "0.4.19", optional = true }
libc = "0.2"

crossbeam-channel = "0.5.1"
# better locks
parking_lot = { version = "0.12", optional = true }

asn1 = "0.6.5"
<<<<<<< HEAD
rsa = { version = "0.6.1", optional = true }
=======
rsa = { version = "0.8.1", optional = true }
>>>>>>> e91cad08
sha-1 = "0.10.1"
byteorder = "1.4"

num = "0.4"
num-traits = "0.2"
num-derive = "0.3"
strum = "0.24.1"
strum_macros = "0.24.3"

rand = { version = "0.8.3", optional = true }
rand_core = { version = "0.6.3", optional = true }
wyhash = "0.5.0"
num_cpus = "1.13.0"
flate2 = { version = "1.0", optional = true }

serde = "1.0"
serde_derive = "1.0"
serde_json = "1.0"

indexmap = "1.9.1"

[build-dependencies]
# We need to disable default features, as that uses rustfmt, which is not installed in Docker containers.
# tonic-build = { version = "0.5", default-features = false, features = ["transport", "prost"] }
bb_data = { path = "../bb_data" }

[dev-dependencies]
pprof = { version = "0.11.0", features = ["criterion", "flamegraph"] }
criterion = "0.4.0"
pretty_assertions = "1.2.0"

[features]
default = ["host"]
host = ["chrono", "flate2", "rsa", "rand", "rand_core", "parking_lot"]
# If set, then logs will use UTC. If disabled, then logs will use the local timezone.
utclogs = []

[[bench]]
name = "chunk"
harness = false

[[bench]]
name = "fast_math"
harness = false<|MERGE_RESOLUTION|>--- conflicted
+++ resolved
@@ -20,11 +20,7 @@
 parking_lot = { version = "0.12", optional = true }
 
 asn1 = "0.6.5"
-<<<<<<< HEAD
-rsa = { version = "0.6.1", optional = true }
-=======
 rsa = { version = "0.8.1", optional = true }
->>>>>>> e91cad08
 sha-1 = "0.10.1"
 byteorder = "1.4"
 
