[package]
name = "bb_proxy"
version = "0.2.0"
edition = "2021"

[lib]
name = "bb_proxy"
path = "src/lib.rs"

[[bin]]
name = "bb_proxy"
path = "src/main.rs"

# See more keys and their definitions at https://doc.rust-lang.org/cargo/reference/manifest.html

[dependencies]
bb_common = { path = "../bb_common" }
bb_macros = { path = "../bb_macros" }
bb_transfer = { path = "../bb_transfer" }
log = "0.4"
serde = { version = "1.0", features = ["derive"] }
serde_json = "1.0"

md5 = "0.7.0"
rand = "0.8.3"
<<<<<<< HEAD
rsa = "0.6.1"
=======
rsa = "0.8.1"
>>>>>>> e91cad08
sha-1 = "0.10.1"

# for mojang auth
ureq = "2"

parking_lot = "0.12.1"
mio = { version = "0.8.5", default-features = false, features = ["os-poll", "net"] }
crossbeam-channel = "0.5.1"

# For icon.png
image = { version = "0.24.5", default-features = false, features = ["png"] }
base64 = "0.21.0"

cfb8 = "0.7.1"
aes = "0.7.2"
miniz_oxide = "0.7.1"
flate2 = "1.0"
smallvec = "1.8.0"

# profiling
pprof = { version = "0.11.0", features = ["protobuf"], optional = true }

# command line args
clap = { version = "4.1.4", features = ["derive"] }

concat-idents = "1.1.3"

[build-dependencies]
bb_data = { path = "../bb_data" }<|MERGE_RESOLUTION|>--- conflicted
+++ resolved
@@ -23,11 +23,7 @@
 
 md5 = "0.7.0"
 rand = "0.8.3"
-<<<<<<< HEAD
-rsa = "0.6.1"
-=======
 rsa = "0.8.1"
->>>>>>> e91cad08
 sha-1 = "0.10.1"
 
 # for mojang auth
