--- conflicted
+++ resolved
@@ -112,7 +112,7 @@
               ver.id()
             } as i32,
           },
-<<<<<<< HEAD
+
           players: JsonPlayers {
             max:    max_players,
             online: 0,
@@ -121,9 +121,7 @@
               id:   "a0ebbc8d-e0b0-4c23-a965-efba61ff0ae8".into(),
             }],
           },
-=======
-          players: JsonPlayers { max: 0, online: 0, sample: vec![] },
->>>>>>> 15176edb
+
           description,
           favicon: icon,
         }
