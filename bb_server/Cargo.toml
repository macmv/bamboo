[package]
name = "bb_server"
version = "0.2.0"
edition = "2021"

[lib]
name = "bb_server"
path = "src/lib.rs"

[[bin]]
name = "bb_server"
path = "src/main.rs"

# See more keys and their definitions at https://doc.rust-lang.org/cargo/reference/manifest.html

[dependencies]
bb_common = { path = "../bb_common" }
bb_transfer = { path = "../bb_transfer" }
bb_server_macros = { path = "../bb_server_macros" }
bb_macros = { path = "../bb_macros" }
# logger
log = "0.4"

#rng
rand = "0.8"
# par_iter
rayon = "1.5.1"
# networking
mio = { version = "0.8.5", default-features = false, features = ["os-poll", "net"] }
# better channels
crossbeam-channel = "0.5.1"
# better locks
parking_lot = "0.12"
# better errors
thiserror = "1.0"

# number stuff. TODO: replace
num = "0.4"
num-traits = "0.2"
num-derive = "0.3"

# noise maps. TODO: replace
noise = { version = "0.7.0", default-features = false }

# scripting language
panda = { git = "https://gitlab.com/macmv/panda", features = ["docs"], optional = true }

# command line args
clap = { version = "4.1.4", features = ["derive"] }

# plugins
serde = { version = "1.0", features = ["derive"] }
serde_json = "1.0"
pyo3 = { version = "0.18.1", optional = true }
wasmer = { version = "2.2.1", default-features = false, features = ["default-cranelift", "default-universal"], optional = true }
bb_ffi = { path = "../bb_ffi", features = ["host"], optional = true }

# better thread::sleep
spin_sleep = "1.1.1"

# rcon parsing TODO: bb_common::util::Buffer should support little endian
byteorder = "1.4"

# ctrlc without spawning an entire extra thread
nix = "0.26.2"

[build-dependencies]
bb_data = { path = "../bb_data" }

[dev-dependencies]
<<<<<<< HEAD
pprof = { version = "0.11.0", features = ["criterion", "protobuf"] }
=======
pprof = { version = "0.11.0", features = ["criterion", "flamegraph"] }
>>>>>>> e91cad08
criterion = "0.4.0"
pretty_assertions = "1.2.0"

[features]
default = ["panda_plugins"]
panda_plugins = ["panda"]
socket_plugins = []
python_plugins = ["pyo3"]
wasm_plugins = ["wasmer", "bb_ffi"]

[[bench]]
name = "terrain"
harness = false<|MERGE_RESOLUTION|>--- conflicted
+++ resolved
@@ -68,11 +68,7 @@
 bb_data = { path = "../bb_data" }
 
 [dev-dependencies]
-<<<<<<< HEAD
-pprof = { version = "0.11.0", features = ["criterion", "protobuf"] }
-=======
 pprof = { version = "0.11.0", features = ["criterion", "flamegraph"] }
->>>>>>> e91cad08
 criterion = "0.4.0"
 pretty_assertions = "1.2.0"
 
